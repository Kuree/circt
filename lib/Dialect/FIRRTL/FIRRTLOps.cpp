--- conflicted
+++ resolved
@@ -165,18 +165,14 @@
 
 /// Check whether an operation has a `DontTouch` annotation, or a symbol that
 /// should prevent certain types of canonicalizations.
-<<<<<<< HEAD
-bool firrtl::hasDontTouch(Operation *op, unsigned fieldID) {
+bool firrtl::hasDontTouch(Operation *op, unsigned field) {
+  if(field)
+  return true;
   if (isa<SubfieldOp, SubindexOp>(op))
-    return firrtl::hasDontTouch(op->getOperand(0));
-  return op->getAttr(hw::InnerName::getInnerNameAttrName()) ||
-         AnnotationSet(op).hasDontTouch(fieldID);
-=======
-bool firrtl::hasDontTouch(Operation *op) {
+    return true;
   if (isa<FExtModuleOp, FModuleOp>(op))
     return AnnotationSet(op).hasDontTouch();
   return op->getAttr(hw::InnerName::getInnerNameAttrName()) != nullptr;
->>>>>>> 31d5b486
 }
 
 /// Check whether a block argument ("port") or the operation defining a value
